--- conflicted
+++ resolved
@@ -30,11 +30,7 @@
 		--platform=$(PLATFORM) \
 		-v ./Makefile:/${REPO_NAME}/Makefile:Z \
 		-v ./app/:/${REPO_NAME}/app:Z \
-<<<<<<< HEAD
-		--env-file ~/.gpt/token.env \
-=======
 		--env-file .env \
->>>>>>> cc94c90c
 		--net=host \
 		${CONTAINER_NAME} \
 		/bin/bash
